import csv
import os
from collections import namedtuple
from tempfile import mkstemp

import matplotlib.pyplot as plt
import numpy as np
import tqdm
from mpl_toolkits.axes_grid1 import make_axes_locatable

import axelrod as axl
from axelrod import Player
from axelrod.strategy_transformers import JossAnnTransformer, DualTransformer
from axelrod.interaction_utils import (
    compute_final_score_per_turn, read_interactions_from_file)

from typing import List, Any, Union

Point = namedtuple('Point', 'x y')


def create_points(step: float, progress_bar: bool = True) -> List[Point]:
    """Creates a set of Points over the unit square.

    A Point has coordinates (x, y). This function constructs points that are
    separated by a step equal to `step`. The points are over the unit
    square which implies that the number created will be (1/`step` + 1)^2.

    Parameters
    ----------
    step : float
        The separation between each Point. Smaller steps will produce more
        Points with coordinates that will be closer together.
    progress_bar : bool
        Whether or not to create a progress bar which will be updated

    Returns
    ----------
    points : list
        of Point objects with coordinates (x, y)
    """
    num = int((1 / step) // 1) + 1

    if progress_bar:
        p_bar = tqdm.tqdm(total=num ** 2, desc="Generating points")

    points = []
    for x in np.linspace(0, 1, num):
        for y in np.linspace(0, 1, num):
            points.append(Point(x, y))

            if progress_bar:
                p_bar.update()

    if progress_bar:
        p_bar.close()

    return points


def create_jossann(point: Point, probe: Any) -> Player:
    """Creates a JossAnn probe player that matches the Point.

    If the coordinates of point sums to more than 1 the parameters are
    flipped and subtracted from 1 to give meaningful probabilities. We also
    use the Dual of the probe. This is outlined further in [Ashlock2010]_.

    Parameters
    ----------
    point : Point
    probe : class or instance
        A class that must be descended from axelrod.Player or an instance of
        axelrod.Player.

    Returns
    ----------
    joss_ann: Joss-AnnTitForTat object
        `JossAnnTransformer` with parameters that correspond to `point`.
    """
    x, y = point

    if isinstance(probe, axl.Player):
        init_kwargs = probe.init_kwargs
        probe = probe.__class__
    else:
        init_kwargs = {}

    if x + y >= 1:
        joss_ann = DualTransformer()(
            JossAnnTransformer((1 - x, 1 - y))(probe))(**init_kwargs)
    else:
        joss_ann = JossAnnTransformer((x, y))(probe)(**init_kwargs)
    return joss_ann


def create_probes(probe: Union[type, Player], points: list,
                  progress_bar: bool = True) -> List[Player]:
    """Creates a set of probe strategies over the unit square.

    Constructs probe strategies that correspond to points with coordinates
    (x, y). The probes are created using the `JossAnnTransformer`.

    Parameters
    ----------
    probe : class or instance
        A class that must be descended from axelrod.Player or an instance of
        axelrod.Player.
    points : list
        of Point objects with coordinates (x, y)
    progress_bar : bool
        Whether or not to create a progress bar which will be updated

    Returns
    ----------
    probes : list
        A list of `JossAnnTransformer` players with parameters that
        correspond to point.
    """
    if progress_bar:
        points = tqdm.tqdm(points, desc="Generating probes")
    probes = [create_jossann(point, probe) for point in points]
    return probes


def create_edges(points: List[Point], progress_bar: bool = True) -> list:
    """Creates a set of edges for a spatial tournament.

    Constructs edges that correspond to `points`. All edges begin at 0, and
    connect to the index +1 of the probe.

    Parameters
    ----------
    points : list
        of Point objects with coordinates (x, y)
    progress_bar : bool
        Whether or not to create a progress bar which will be updated


    Returns
    ----------
    edges : list of tuples
        A list containing tuples of length 2. All tuples will have 0 as the
        first element. The second element is the index of the
        corresponding probe (+1 to allow for including the Strategy).
    """
    if progress_bar:
        points = tqdm.tqdm(points, desc="Generating network edges")
    edges = [(0, index + 1) for index, point in enumerate(points)]
    return edges


def generate_data(interactions: dict, points: list, edges: list) -> dict:
    """Generates useful data from a spatial tournament.

    Matches interactions from `results` to their corresponding Point in
    `probe_points`.

    Parameters
    ----------
    interactions : dict
        A dictionary mapping edges to the corresponding interactions of
        those players.
    points : list
        of Point objects with coordinates (x, y).
    edges : list of tuples
        A list containing tuples of length 2. All tuples will have either 0
        or 1 as the first element. The second element is the index of the
        corresponding probe (+1 to allow for including the Strategy).

    Returns
    ----------
    point_scores : dict
        A dictionary where the keys are Points of the form (x, y) and
        the values are the mean score for the corresponding interactions.
    """
    edge_scores = [np.mean([
        compute_final_score_per_turn(scores)[0]
        for scores in interactions[edge]])
        for edge in edges
    ]
    point_scores = dict(zip(points, edge_scores))
    return point_scores


def reshape_data(data: dict, points: list, size: int) -> np.ndarray:
    """Shape the data so that it can be plotted easily.

    Parameters
    ----------
    data : dictionary
        A dictionary where the keys are Points of the form (x, y) and
        the values are the mean score for the corresponding interactions.

    points : list
        of Point objects with coordinates (x, y).

    size : int
        The number of Points in every row/column.

    Returns
    ----------
    plotting_data : list
        2-D numpy array of the scores, correctly shaped to ensure that the
        score corresponding to Point (0, 0) is in the left hand corner ie.
        the standard origin.
    """
    ordered_data = [data[point] for point in points]
    shaped_data = np.reshape(ordered_data, (size, size), order='F')
    plotting_data = np.flipud(shaped_data)
    return plotting_data


class AshlockFingerprint(object):
    def __init__(self, strategy: Union[type, Player],
                 probe: Union[type, Player]=axl.TitForTat) -> None:
        """
        Parameters
        ----------
        strategy : class or instance
            A class that must be descended from axelrod.Player or an instance of
            axelrod.Player.
        probe : class or instance
            A class that must be descended from axelrod.Player or an instance of
            axelrod.Player.
            Default: Tit For Tat
        """
        self.strategy = strategy
        self.probe = probe

    def construct_tournament_elements(self, step: float,
                                      progress_bar: bool = True) -> tuple:
        """Build the elements required for a spatial tournament

        Parameters
        ----------
        step : float
            The separation between each Point. Smaller steps will
            produce more Points that will be closer together.
        progress_bar : bool
            Whether or not to create a progress bar which will be updated


        Returns
        ----------
        edges : list of tuples
            A list containing tuples of length 2. All tuples will have either 0
            or 1 as the first element. The second element is the index of the
            corresponding probe (+1 to allow for including the Strategy).

        tournament_players : list
            A list containing instances of axelrod.Player. The first item is the
            original player, the rest are the probes.

        """
        self.points = create_points(step, progress_bar=progress_bar)
        edges = create_edges(self.points, progress_bar=progress_bar)
        probe_players = create_probes(self.probe, self.points,
                                      progress_bar=progress_bar)

        if isinstance(self.strategy, axl.Player):
            tournament_players = [self.strategy] + probe_players
        else:
            tournament_players = [self.strategy()] + probe_players

        return edges, tournament_players

    def fingerprint(
        self, turns: int = 50, repetitions: int = 10, step: float = 0.01,
        processes: int=None, filename: str = None, in_memory: bool = False,
        progress_bar: bool = True
    ) -> dict:
        """Build and play the spatial tournament.

        Creates the probes and their edges then builds a spatial tournament.
        When the coordinates of the probe sum to more than 1, the dual of the
        probe is taken instead and then the Joss-Ann Transformer is applied. If
        the coordinates sum to less than 1 (or equal), then only the Joss-Ann is
        applied, a dual is not required.

        Parameters
        ----------
        turns : int, optional
            The number of turns per match
        repetitions : int, optional
            The number of times the round robin should be repeated
        step : float, optional
            The separation between each Point. Smaller steps will
            produce more Points that will be closer together.
        processes : int, optional
            The number of processes to be used for parallel processing
        filename: str, optional
            The name of the file for self.spatial_tournament's interactions.
            if None and in_memory=False, will auto-generate a filename.
        in_memory: bool
            Whether self.spatial_tournament keeps interactions_dict in memory or
            in a file.
        progress_bar : bool
            Whether or not to create a progress bar which will be updated

        Returns
        ----------
        self.data : dict
            A dictionary where the keys are coordinates of the form (x, y) and
            the values are the mean score for the corresponding interactions.
        """

        temp_file_descriptor = None
        if not in_memory and filename is None:
            temp_file_descriptor, filename = mkstemp()

        edges, tourn_players = self.construct_tournament_elements(
            step, progress_bar=progress_bar)

        self.step = step
        self.spatial_tournament = axl.Tournament(tourn_players, turns=turns,
                                                 repetitions=repetitions,
                                                 edges=edges)
        self.spatial_tournament.play(build_results=False,
                                     filename=filename,
                                     processes=processes,
                                     in_memory=in_memory,
                                     progress_bar=progress_bar)
        if in_memory:
            self.interactions = self.spatial_tournament.interactions_dict
        else:
            self.interactions = read_interactions_from_file(
                filename, progress_bar=progress_bar)

        if temp_file_descriptor is not None:
            os.close(temp_file_descriptor)
            os.remove(filename)

        self.data = generate_data(self.interactions, self.points, edges)
        return self.data

    def plot(self, cmap: str = 'seismic', interpolation: str = 'none',
             title: str = None, colorbar: bool = True,
             labels: bool = True) -> plt.Figure:
        """Plot the results of the spatial tournament.

        Parameters
        ----------
        cmap : str, optional
            A matplotlib colour map, full list can be found at
            http://matplotlib.org/examples/color/colormaps_reference.html
        interpolation : str, optional
            A matplotlib interpolation, full list can be found at
            http://matplotlib.org/examples/images_contours_and_fields/interpolation_methods.html
        title : str, optional
            A title for the plot
        colorbar : bool, optional
            Choose whether the colorbar should be included or not
        labels : bool, optional
            Choose whether the axis labels and ticks should be included

        Returns
        ----------
        figure : matplotlib figure
            A heat plot of the results of the spatial tournament
        """
        size = int((1 / self.step) // 1) + 1
        plotting_data = reshape_data(self.data, self.points, size)
        fig, ax = plt.subplots()
        cax = ax.imshow(
            plotting_data, cmap=cmap, interpolation=interpolation)

        if colorbar:
            max_score = max(self.data.values())
            min_score = min(self.data.values())
            ticks = [min_score, (max_score + min_score) / 2, max_score]
            fig.colorbar(cax, ticks=ticks)

        plt.xlabel('$x$')
        plt.ylabel('$y$', rotation=0)
        ax.tick_params(axis='both', which='both', length=0)
        plt.xticks([0, len(plotting_data) - 1], ['0', '1'])
        plt.yticks([0, len(plotting_data) - 1], ['1', '0'])

        if not labels:
            plt.axis('off')

        if title is not None:
            plt.title(title)
        return fig


class TransitiveFingerprint(object):
<<<<<<< HEAD
    def __init__(self, strategy, opponents=None, number_of_opponents=50):
=======
    def __init__(self, strategy, opponents=None, number_opponents=50):
>>>>>>> 1418e596
        """
        Parameters
        ----------
        strategy : class or instance
            A class that must be descended from axelrod.Player or an instance of
            axelrod.Player.
<<<<<<< HEAD
        opponents : list of instances
            A list that contains a list of opponents
            Default: A spectrum of Random  players
        number_of_opponents: int
            The number of Random opponents
=======
        opponents : list of class or instance
            A list that contains a list of opponents
            Default: A spectrum of Random  players
        number_opponents: integer
            An integer that defines the number of Random opponents
>>>>>>> 1418e596
            Default: 50
        """
        self.strategy = strategy

        if opponents is None:
            self.opponents = [axl.Random(p) for p in
<<<<<<< HEAD
                              np.linspace(0, 1, number_of_opponents)]
=======
                                            np.linspace(0, 1, number_opponents)]
>>>>>>> 1418e596
        else:
            self.opponents = opponents

    def fingerprint(self, turns: int = 50, repetitions: int = 10,
                    noise: float = None, processes: int = None,
                    filename: str = None,
                    progress_bar: bool = True) -> np.array:
<<<<<<< HEAD
        """Creates a spatial tournament to run the necessary matches to obtain 
        fingerprint data.
=======
        """Build and play the spatial tournament.
>>>>>>> 1418e596

        Creates the opponents and their edges then builds a spatial tournament.

        Parameters
        ----------
<<<<<<< HEAD
        turns : int, optional
            The number of turns per match
        repetitions : int, optional
            The number of times the round robin should be repeated
        noise : float, optional
            The probability that a player's intended action should be flipped
        processes : int, optional
            The number of processes to be used for parallel processing
        filename: str, optional
            The name of the file for spatial tournament's interactions.
            if None, a filename will be generated.
=======
        turns : integer, optional
            The number of turns per match
        repetitions : integer, optional
            The number of times the round robin should be repeated
        processes : integer, optional
            The number of processes to be used for parallel processing
        filename: string, optional
            The name of the file for self.spatial_tournament's interactions.
            if None and in_memory=False, will auto-generate a filename.
>>>>>>> 1418e596
        progress_bar : bool
            Whether or not to create a progress bar which will be updated

        Returns
        ----------
        self.data : np.array
            A numpy array containing the mean cooperation rate against each
            opponent in each turn. The ith row corresponds to the ith opponent
            and the jth column the jth turn.
        """

        if isinstance(self.strategy, axl.Player):
            players = [self.strategy] + self.opponents
        else:
            players = [self.strategy()] + self.opponents

        temp_file_descriptor = None
        if filename is None:
            temp_file_descriptor, filename = mkstemp()

        edges = [(0, k + 1) for k in range(len(self.opponents))]
        tournament = axl.Tournament(players=players,
                                    edges=edges, turns=turns, noise=noise,
                                    repetitions=repetitions)
        tournament.play(filename=filename, build_results=False,
                        progress_bar=progress_bar, processes=processes)

        self.data = self.analyse_cooperation_ratio(filename)

        if temp_file_descriptor is not None:
            os.close(temp_file_descriptor)
            os.remove(filename)

        return self.data

    @staticmethod
    def analyse_cooperation_ratio(filename):
        """Generates the data used from the tournament

        Return an M by N array where M is the number of opponents and N is the
        number of turns.

        Parameters
        ----------
        filename : str
            The filename of the interactions

        Returns
        ----------
        self.data : np.array
            A numpy array containing the mean cooperation rate against each
            opponent in each turn. The ith row corresponds to the ith opponent
            and the jth column the jth turn.
        """
        did_c = np.vectorize(lambda action: int(action == 'C'))

        cooperation_rates = {}
        with open(filename, "r") as f:
            reader = csv.reader(f)
            for row in reader:
                opponent_index, player_history = int(row[1]), list(row[4])
                if opponent_index in cooperation_rates:
                    cooperation_rates[opponent_index].append(did_c(player_history))
                else:
                    cooperation_rates[opponent_index] = [did_c(player_history)]

        for index, rates in cooperation_rates.items():
            cooperation_rates[index] = np.mean(rates, axis=0)

        return np.array([cooperation_rates[index]
                         for index in cooperation_rates])

    def plot(self, cmap: str = 'viridis', interpolation: str = 'none',
             title: str = None, colorbar: bool = True, labels: bool = True,
<<<<<<< HEAD
             display_names: bool = False) -> plt.Figure:
=======
             display_names: bool = False,
             ax: plt.Figure = None) -> plt.Figure:
>>>>>>> 1418e596
        """Plot the results of the spatial tournament.

        Parameters
        ----------
        cmap : str, optional
            A matplotlib colour map, full list can be found at
            http://matplotlib.org/examples/color/colormaps_reference.html
        interpolation : str, optional
            A matplotlib interpolation, full list can be found at
            http://matplotlib.org/examples/images_contours_and_fields/interpolation_methods.html
        title : str, optional
            A title for the plot
        colorbar : bool, optional
            Choose whether the colorbar should be included or not
        labels : bool, optional
            Choose whether the axis labels and ticks should be included
        display_name : bool, optional
            Choose whether to display the names of the strategies
<<<<<<< HEAD
=======
        ax: matplotlib axis
            Allows the plot to be written to a given matplotlib axis.
            Default is None.
>>>>>>> 1418e596

        Returns
        ----------
        figure : matplotlib figure
            A heat plot of the results of the spatial tournament
        """
<<<<<<< HEAD

        fig, ax = plt.subplots()
=======
        if ax is None:
            fig, ax = plt.subplots()
        else:
            ax = ax

        fig = ax.get_figure()
>>>>>>> 1418e596
        mat = ax.imshow(self.data, cmap=cmap, interpolation=interpolation)

        width = len(self.data) / 2
        height = width
        fig.set_size_inches(width, height)

        plt.xlabel('turns')
        ax.tick_params(axis='both', which='both', length=0)

        if display_names:
            plt.yticks(range(len(self.opponents)), [str(player) for player in
                                                    self.opponents])
        else:
            plt.yticks([0, len(self.opponents) - 1], [0, 1])
            plt.ylabel("Probability of cooperation")

        if not labels:
            plt.axis('off')

        if title is not None:
            plt.title(title)

        if colorbar:
            max_score = 0
            min_score = 1
            ticks = [min_score, 1 / 2, max_score]

            divider = make_axes_locatable(ax)
            cax = divider.append_axes("right", size="5%", pad=0.2)
            cbar = fig.colorbar(mat, cax=cax, ticks=ticks)

        plt.tight_layout()
        return fig<|MERGE_RESOLUTION|>--- conflicted
+++ resolved
@@ -268,7 +268,7 @@
         self, turns: int = 50, repetitions: int = 10, step: float = 0.01,
         processes: int=None, filename: str = None, in_memory: bool = False,
         progress_bar: bool = True
-    ) -> dict:
+) -> dict:
         """Build and play the spatial tournament.
 
         Creates the probes and their edges then builds a spatial tournament.
@@ -385,41 +385,25 @@
 
 
 class TransitiveFingerprint(object):
-<<<<<<< HEAD
     def __init__(self, strategy, opponents=None, number_of_opponents=50):
-=======
-    def __init__(self, strategy, opponents=None, number_opponents=50):
->>>>>>> 1418e596
         """
         Parameters
         ----------
         strategy : class or instance
             A class that must be descended from axelrod.Player or an instance of
             axelrod.Player.
-<<<<<<< HEAD
         opponents : list of instances
             A list that contains a list of opponents
             Default: A spectrum of Random  players
         number_of_opponents: int
             The number of Random opponents
-=======
-        opponents : list of class or instance
-            A list that contains a list of opponents
-            Default: A spectrum of Random  players
-        number_opponents: integer
-            An integer that defines the number of Random opponents
->>>>>>> 1418e596
             Default: 50
         """
         self.strategy = strategy
 
         if opponents is None:
             self.opponents = [axl.Random(p) for p in
-<<<<<<< HEAD
                               np.linspace(0, 1, number_of_opponents)]
-=======
-                                            np.linspace(0, 1, number_opponents)]
->>>>>>> 1418e596
         else:
             self.opponents = opponents
 
@@ -427,18 +411,13 @@
                     noise: float = None, processes: int = None,
                     filename: str = None,
                     progress_bar: bool = True) -> np.array:
-<<<<<<< HEAD
         """Creates a spatial tournament to run the necessary matches to obtain 
         fingerprint data.
-=======
-        """Build and play the spatial tournament.
->>>>>>> 1418e596
-
-        Creates the opponents and their edges then builds a spatial tournament.
-
-        Parameters
-        ----------
-<<<<<<< HEAD
+        
+          Creates the opponents and their edges then builds a spatial tournament.
+
+        Parameters
+        ----------
         turns : int, optional
             The number of turns per match
         repetitions : int, optional
@@ -450,17 +429,6 @@
         filename: str, optional
             The name of the file for spatial tournament's interactions.
             if None, a filename will be generated.
-=======
-        turns : integer, optional
-            The number of turns per match
-        repetitions : integer, optional
-            The number of times the round robin should be repeated
-        processes : integer, optional
-            The number of processes to be used for parallel processing
-        filename: string, optional
-            The name of the file for self.spatial_tournament's interactions.
-            if None and in_memory=False, will auto-generate a filename.
->>>>>>> 1418e596
         progress_bar : bool
             Whether or not to create a progress bar which will be updated
 
@@ -535,14 +503,9 @@
 
     def plot(self, cmap: str = 'viridis', interpolation: str = 'none',
              title: str = None, colorbar: bool = True, labels: bool = True,
-<<<<<<< HEAD
-             display_names: bool = False) -> plt.Figure:
-=======
              display_names: bool = False,
              ax: plt.Figure = None) -> plt.Figure:
->>>>>>> 1418e596
         """Plot the results of the spatial tournament.
-
         Parameters
         ----------
         cmap : str, optional
@@ -557,31 +520,22 @@
             Choose whether the colorbar should be included or not
         labels : bool, optional
             Choose whether the axis labels and ticks should be included
-        display_name : bool, optional
+        display_names : bool, optional
             Choose whether to display the names of the strategies
-<<<<<<< HEAD
-=======
         ax: matplotlib axis
             Allows the plot to be written to a given matplotlib axis.
             Default is None.
->>>>>>> 1418e596
-
         Returns
         ----------
         figure : matplotlib figure
             A heat plot of the results of the spatial tournament
         """
-<<<<<<< HEAD
-
-        fig, ax = plt.subplots()
-=======
         if ax is None:
             fig, ax = plt.subplots()
         else:
             ax = ax
 
         fig = ax.get_figure()
->>>>>>> 1418e596
         mat = ax.imshow(self.data, cmap=cmap, interpolation=interpolation)
 
         width = len(self.data) / 2
