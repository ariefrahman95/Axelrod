--- conflicted
+++ resolved
@@ -5,11 +5,8 @@
 
 # The order of imports matters!
 from .version import __version__
-<<<<<<< HEAD
 from .load_data_ import load_lookerup_tables, load_pso_tables, load_weights
-=======
 from . import graph
->>>>>>> 67856f9a
 from .actions import Actions, flip_action
 from .random_ import random_choice, seed
 from .plot import Plot
