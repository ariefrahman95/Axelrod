"""Tests for the Second Axelrod strategies."""

import random
import numpy as np

import axelrod
from .test_player import TestPlayer


C, D = axelrod.Action.C, axelrod.Action.D


class TestChampion(TestPlayer):
    name = "Champion"
    player = axelrod.Champion
    expected_classifier = {
        'memory_depth': float('inf'),
        'stochastic': True,
        'makes_use_of': set(),
        'long_run_time': False,
        'inspects_source': False,
        'manipulates_source': False,
        'manipulates_state': False
    }

    def test_strategy(self):
        # Cooperates for first 10 rounds

        actions = [(C, C), (C, D)] * 5  # Cooperate for ten rounds
        self.versus_test(axelrod.Alternator(), expected_actions=actions)

        # Mirror partner for next phase
        actions += [(D, C), (C, D)] * 7  # Mirror opponent afterwards
        self.versus_test(axelrod.Alternator(), expected_actions=actions)

        # Cooperate unless the opponent defected, has defected at least 40% of
        actions_1 = actions + [(D, C), (C, D), (C, C), (C, D)]
        self.versus_test(axelrod.Alternator(), expected_actions=actions_1,
                         seed=0)

        actions_2 = actions + [(D, C), (C, D), (D, C), (C, D)]
        self.versus_test(axelrod.Alternator(), expected_actions=actions_2,
                         seed=1)

        actions_3 = actions + [(D, C), (C, D), (C, C), (C, D)]
        self.versus_test(axelrod.Alternator(), expected_actions=actions_3,
                         seed=2)


class TestEatherley(TestPlayer):

    name = "Eatherley"
    player = axelrod.Eatherley
    expected_classifier = {
        'memory_depth': float('inf'),
        'stochastic': True,
        'makes_use_of': set(),
        'long_run_time': False,
        'inspects_source': False,
        'manipulates_source': False,
        'manipulates_state': False
    }

    def test_strategy(self):
        # Test cooperate after opponent cooperates
        actions = [(C, C)] * 5
        self.versus_test(axelrod.Cooperator(), expected_actions=actions)

        # If opponent only defects then probability of cooperating is 0.
        actions = [(C, D), (D, D), (D, D), (D, D), (D, D)]
        self.versus_test(axelrod.Defector(), expected_actions=actions)

        # Stochastic response to defect
        actions = [(C, C), (C, D), (D, C), (C, D), (D, C)]
        self.versus_test(axelrod.Alternator(), expected_actions=actions,
                         seed=0)
        actions = [(C, C), (C, D), (C, C), (C, D), (D, C)]
        self.versus_test(axelrod.Alternator(), expected_actions=actions,
                         seed=1)

        opponent = axelrod.MockPlayer(actions=[D, C, C, D])
        actions = [(C, D), (D, C), (C, C), (C, D), (C, D)]
        self.versus_test(opponent, expected_actions=actions, seed=8)
        opponent = axelrod.MockPlayer(actions=[D, C, C, D])
        actions = [(C, D), (D, C), (C, C), (C, D), (D, D)]
        self.versus_test(opponent, expected_actions=actions, seed=2)


class TestTester(TestPlayer):

    name = "Tester"
    player = axelrod.Tester
    expected_classifier = {
        'memory_depth': float('inf'),
        'stochastic': False,
        'makes_use_of': set(),
        'long_run_time': False,
        'inspects_source': False,
        'manipulates_source': False,
        'manipulates_state': False
    }

    def test_strategy(self):
        # Alternate after 3rd round if opponent only cooperates
        actions = [(D, C)] + [(C, C), (C, C)] + [(D, C), (C, C)] * 4
        self.versus_test(axelrod.Cooperator(), expected_actions=actions,
                         attrs={"is_TFT": False})

        # Cooperate after initial defection and become TfT
        actions = [(D, C), (C, D), (C, C)]
        self.versus_test(axelrod.Alternator(), expected_actions=actions,
                         attrs={"is_TFT": True})

        # Now play TfT
        opponent = axelrod.MockPlayer(actions=[C, D, C, D, D, C])
        actions = [(D, C), (C, D), (C, C), (C, D), (D, D), (D, C), (C, C)]
        self.versus_test(opponent, expected_actions=actions,
                         attrs={"is_TFT": True})


class TestGladstein(TestPlayer):

    name = "Gladstein"
    player = axelrod.Gladstein
    expected_classifier = {
        'memory_depth': float('inf'),
        'stochastic': False,
        'makes_use_of': set(),
        'long_run_time': False,
        'inspects_source': False,
        'manipulates_source': False,
        'manipulates_state': False
    }

    def test_strategy(self):
        # Cooperates and begins to play TFT when Alternator defects
        actions = [(D, C), (C, D), (C, C), (C, D), (D, C)]
        self.versus_test(axelrod.Alternator(), expected_actions=actions,
                         attrs={'patsy': False})

        # Cooperation ratio will always be less than 0.5
        actions = [(D, C), (C, C), (C, C), (D, C), (C, C)]
        self.versus_test(axelrod.Cooperator(), expected_actions=actions,
                         attrs={'patsy': True})

        # Apologizes immediately and plays TFT
        actions = [(D, D), (C, D), (D, D), (D, D), (D, D)]
        self.versus_test(axelrod.Defector(), expected_actions=actions,
                         attrs={'patsy': False})

        # Ratio is 1/3 when MockPlayer defected for the first time.
        opponent = axelrod.MockPlayer(actions=[C, C, C, D, D])
        actions = [(D, C), (C, C), (C, C), (D, D), (C, D)]
        self.versus_test(opponent, expected_actions=actions,
                         attrs={'patsy': False})

        opponent = axelrod.AntiTitForTat()
        actions = [(D, C), (C, C), (C, D), (C, D), (D, D)]
        self.versus_test(opponent, expected_actions=actions,
                         attrs={'patsy': False})

class TestTranquilizer(TestPlayer):

    name = "Tranquilizer"
    player = axelrod.Tranquilizer
    expected_classifier = {
        'memory_depth': float('inf'),
        'stochastic': True,
        'makes_use_of': {"game"},
        'long_run_time': False,
        'inspects_source': False,
        'manipulates_source': False,
        'manipulates_state': False
    }

    # test for initalised variables

    def test_init(self):

        player = axelrod.Tranquilizer()

        self.assertEqual(player.num_turns_after_good_defection, 0)
        self.assertEqual(player.opponent_consecutive_defections, 0)
        self.assertEqual(player.one_turn_after_good_defection_ratio, 5)
        self.assertEqual(player.two_turns_after_good_defection_ratio, 0)
        self.assertEqual(player.one_turn_after_good_defection_ratio_count, 1)
        self.assertEqual(player.two_turns_after_good_defection_ratio_count, 1)

    def test_strategy(self):

        opponent = axelrod.Bully()
        actions = [(C, D), (D, D), (D, C), (C, C), (C, D), (D, D), (D, C), (C, C)]
        expected_attrs={"num_turns_after_good_defection": 0,
                        "one_turn_after_good_defection_ratio": 5,
                        "two_turns_after_good_defection_ratio": 0,
                        "one_turn_after_good_defection_ratio_count": 1,
                        "two_turns_after_good_defection_ratio_count": 1}
        self.versus_test(opponent, expected_actions=actions,
                         attrs=expected_attrs)

        # Tests whether TitForTat is played given score is below 1.75

        opponent = axelrod.Defector()
        actions = [(C, D)] + [(D, D)] * 20
        expected_attrs={"num_turns_after_good_defection": 0,
                        "one_turn_after_good_defection_ratio": 5,
                        "two_turns_after_good_defection_ratio": 0,
                        "one_turn_after_good_defection_ratio_count": 1,
                        "two_turns_after_good_defection_ratio_count": 1}
        self.versus_test(opponent, expected_actions=actions,
                         attrs=expected_attrs)

        opponent = axelrod.MockPlayer([C] * 2 + [D] * 8 + [C] * 4 )
        actions = [(C, C), (C, C)] + [(C, D)] + [(D, D)] * 7 + [(D, C)] + [(C, C)] * 3
        expected_attrs={"num_turns_after_good_defection": 0,
                        "one_turn_after_good_defection_ratio": 5,
                        "two_turns_after_good_defection_ratio": 0,
                        "one_turn_after_good_defection_ratio_count": 1,
                        "two_turns_after_good_defection_ratio_count": 1}
        self.versus_test(opponent, expected_actions=actions,
                         attrs=expected_attrs)

        # If score is between 1.75 and 2.25, may cooperate or defect

        opponent = axelrod.MockPlayer(actions=[D] * 3 + [C] * 4 + [D] * 2)
        actions = [(C, D)] + [(D, D)] * 2 + [(D, C)] + [(C, C)] * 3 + [(C, D)]
        actions += ([(C, D)]) # <-- Random
        expected_attrs={"num_turns_after_good_defection": 0,
               "one_turn_after_good_defection_ratio": 5,
               "two_turns_after_good_defection_ratio": 0,
               "one_turn_after_good_defection_ratio_count": 1,
               "two_turns_after_good_defection_ratio_count": 1}
        self.versus_test(opponent, expected_actions=actions, seed=0,
                         attrs=expected_attrs)

        opponent = axelrod.MockPlayer(actions=[D] * 3 + [C] * 4 + [D] * 2)
        actions = [(C, D)] + [(D, D)] * 2 + [(D, C)] + [(C, C)] * 3 + [(C, D)]
        actions += ([(D, D)]) # <-- Random
        expected_attrs={"num_turns_after_good_defection": 0,
                  "one_turn_after_good_defection_ratio": 5,
                  "two_turns_after_good_defection_ratio": 0,
                  "one_turn_after_good_defection_ratio_count": 1,
                  "two_turns_after_good_defection_ratio_count": 1}
        self.versus_test(opponent, expected_actions=actions, seed=17,
                         attrs=expected_attrs)

        """If score is greater than 2.25 either cooperate or defect,
           if turn number <= 5; cooperate"""

        opponent = axelrod.MockPlayer(actions=[C] * 5)
        actions = [(C, C)] * 5
        expected_attrs={"num_turns_after_good_defection": 0,
                "one_turn_after_good_defection_ratio": 5,
                "two_turns_after_good_defection_ratio": 0,
                "one_turn_after_good_defection_ratio_count": 1,
                "two_turns_after_good_defection_ratio_count": 1}
        self.versus_test(opponent, expected_actions=actions, seed=1,
                         attrs=expected_attrs)

        opponent = axelrod.MockPlayer(actions=[C] * 5)
        actions = [(C, C)] * 4 + [(D, C)]
        expected_attrs={"num_turns_after_good_defection": 1,
                "one_turn_after_good_defection_ratio": 5,
                "two_turns_after_good_defection_ratio": 0,
                "one_turn_after_good_defection_ratio_count": 1,
                "two_turns_after_good_defection_ratio_count": 1}
        self.versus_test(opponent, expected_actions=actions, seed=89,
                         attrs=expected_attrs)

        """ Given score per turn is greater than 2.25,
            Tranquilizer will never defect twice in a row"""

        opponent = axelrod.MockPlayer(actions = [C] * 6)
        actions = [(C, C)] * 4 + [(D, C), (C, C)]
        expected_attrs={"num_turns_after_good_defection": 2,
                 "one_turn_after_good_defection_ratio": 5,
                 "two_turns_after_good_defection_ratio": 0,
                 "one_turn_after_good_defection_ratio_count": 2,
                 "two_turns_after_good_defection_ratio_count": 1}
        self.versus_test(opponent, expected_actions=actions, seed=89,
                         attrs=expected_attrs)

        # Tests cooperation after update_state

        opponent = axelrod.MockPlayer(actions=[C] * 5)
        actions = [(C, C)] * 4 + [(D, C)] + [(C, C)]
        expected_attrs={"num_turns_after_good_defection": 2,
                "one_turn_after_good_defection_ratio": 5,
                "two_turns_after_good_defection_ratio": 0,
                "one_turn_after_good_defection_ratio_count": 2,
                "two_turns_after_good_defection_ratio_count": 1}
        self.versus_test(opponent, expected_actions=actions, seed=89,
                         attrs=expected_attrs)

       # Ensures FD1 values are calculated

        opponent = axelrod.MockPlayer(actions=[C] * 6)
        actions = [(C, C)] * 4 + [(D, C), (C, C)]
        expected_attrs={"num_turns_after_good_defection": 2,
                "one_turn_after_good_defection_ratio": 5,
                "two_turns_after_good_defection_ratio": 0,
                "one_turn_after_good_defection_ratio_count": 2,
                "two_turns_after_good_defection_ratio_count": 1}
        self.versus_test(opponent, expected_actions=actions, seed=89,
                         attrs=expected_attrs)

        # Ensures FD2 values are calculated

        opponent = axelrod.MockPlayer(actions=[C] * 6)
        actions = [(C, C)] * 4 + [(D, C)] + [(C, C)] * 2
        expected_attrs={"num_turns_after_good_defection": 0,
                 "one_turn_after_good_defection_ratio": 5,
                 "two_turns_after_good_defection_ratio": 1.5,
                 "one_turn_after_good_defection_ratio_count": 2,
                 "two_turns_after_good_defection_ratio_count": 2}
        self.versus_test(opponent, expected_actions=actions, seed=89,
                         attrs=expected_attrs)

        # Ensures scores are being counted

        opponent = axelrod.Defector()
        actions = [(C, D)] + [(D, D)] * 19
        expected_attrs={"num_turns_after_good_defection": 0,
                "one_turn_after_good_defection_ratio": 5,
                "two_turns_after_good_defection_ratio": 0,
                "one_turn_after_good_defection_ratio_count": 1,
                "two_turns_after_good_defection_ratio_count": 1}
        self.versus_test(opponent, expected_actions=actions,
                         attrs=expected_attrs)


class TestMoreGrofman(TestPlayer):

    name = "MoreGrofman"
    player = axelrod.MoreGrofman
    expected_classifier = {
        'memory_depth': 8,
        'stochastic': False,
        'makes_use_of': set(),
        'long_run_time': False,
        'inspects_source': False,
        'manipulates_source': False,
        'manipulates_state': False
    }

    def test_strategy(self):
        # Cooperate for the first two rounds
        actions = [(C, C), (C, C)]
        self.versus_test(axelrod.Cooperator(), expected_actions=actions)

        # Cooperate for the first two rounds, then play tit for tat for 3-7
        actions = [(C, C), (C, D), (D, C), (C, D), (D, C), (C, D), (D, C)]
        self.versus_test(axelrod.Alternator(), expected_actions=actions)

        # Demonstrate MoreGrofman Logic
        # Own previous move was C, opponent defected less than 3 times in last 8
        moregrofman_actions = [C] * 7 + [C]
        opponent_actions = [C] * 6 + [D] * 2
        opponent = axelrod.MockPlayer(actions=opponent_actions)
        actions = list(zip(moregrofman_actions, opponent_actions))
        self.versus_test(opponent, expected_actions=actions)

        # Own previous move was C, opponent defected 3 or more times in last 8
        moregrofman_actions = ([C] * 3 + [D] * 3 + [C]) + [D]
        opponent_actions = ([C] * 2 + [D] * 3 + [C] * 2) + [D]
        opponent = axelrod.MockPlayer(actions=opponent_actions)
        actions = list(zip(moregrofman_actions, opponent_actions))
        self.versus_test(opponent, expected_actions=actions)

        # Own previous move was D, opponent defected once or less in last 8
        moregrofman_actions = ([C] * 6 + [D]) + [C]
        opponent_actions = ([C] * 5 + [D] * 1 + [C]) + [D]
        opponent = axelrod.MockPlayer(actions=opponent_actions)
        actions = list(zip(moregrofman_actions, opponent_actions))
        self.versus_test(opponent, expected_actions=actions)

        # Own previous move was D, opponent defected more than once in last 8
        moregrofman_actions = ([C] * 2 + [D] * 5) + [D]
        opponent_actions = ([D] * 7) + [D]
        opponent = axelrod.MockPlayer(actions=opponent_actions)
        actions = list(zip(moregrofman_actions, opponent_actions))
        self.versus_test(opponent, expected_actions=actions)

        # Test to make sure logic matches Fortran (discrepancy found 8/23/2017)
        opponent = axelrod.AntiTitForTat()
        # Actions come from a match run by Axelrod Fortran using Player('k86r')
        actions = [(C, C), (C, D), (D, D), (D, C), (C, C), (C, D), (D, D),
            (D, C), (D, C), (D, C), (D, C), (D, C), (D, C), (D, C), (C, C)]
        self.versus_test(opponent, expected_actions=actions)

        # Test to match the Fortran implementation for 30 rounds
        opponent = axelrod.AntiTitForTat()
        actions = [(C, C), (C, D), (D, D), (D, C), (C, C), (C, D), (D, D),
            (D, C),  (D, C), (D, C), (D, C), (D, C), (D, C), (D, C), (C, C),
            (C, D), (C, D), (C, D), (C, D), (D, D), (D, C), (D, C), (D, C),
            (D, C), (D, C), (D, C), (D, C), (C, C), (C, D), (C, D)]
        self.versus_test(opponent, expected_actions=actions)

        # Test to match the Fortran implementation for 60 rounds
        opponent = axelrod.AntiTitForTat()
        actions = [(C, C), (C, D), (D, D), (D, C), (C, C), (C, D), (D, D),
            (D, C), (D, C), (D, C), (D, C), (D, C), (D, C), (D, C), (C, C),
            (C, D), (C, D), (C, D), (C, D), (D, D), (D, C), (D, C), (D, C),
            (D, C), (D, C), (D, C), (D, C), (C, C), (C, D), (C, D), (C, D),
            (C, D), (D, D), (D, C), (D, C), (D, C), (D, C), (D, C), (D, C),
            (D, C), (C, C), (C, D), (C, D), (C, D), (C, D), (D, D), (D, C),
            (D, C), (D, C), (D, C), (D, C), (D, C), (D, C), (C, C), (C, D),
            (C, D), (C, D), (C, D), (D, D), (D, C)]
        self.versus_test(opponent, expected_actions=actions)


class TestKluepfel(TestPlayer):
    name = "Kluepfel"
    player = axelrod.Kluepfel
    expected_classifier = {
        'memory_depth': float('inf'),
        'stochastic': True,
        'makes_use_of': set(),
        'long_run_time': False,
        'inspects_source': False,
        'manipulates_source': False,
        'manipulates_state': False
    }

    def test_strategy(self):
        actions = [(C, C)] * 100  # Cooperate forever
        self.versus_test(axelrod.Cooperator(), expected_actions=actions)

        # Since never two in a row, will respond in kind with 70% if
        # coop and 60% otherwise, after first couple
        actions = [(C, C),
                    (C, D), # Views first three as the same.
                    # A random gets used in each of the first two.
                    (D, C), (D, D), (C, C), (C, D)]
        self.versus_test(axelrod.Alternator(), expected_actions=actions, seed=1)

        actions = [(C, C), (C, D),
                    (C, C), (D, D), (D, C), (C, D)]
        self.versus_test(axelrod.Alternator(), expected_actions=actions, seed=2)

        actions = [(C, C), (C, D),
                    (D, C), (C, D), (D, C), (C, D), (C, C)]
        self.versus_test(axelrod.Alternator(), expected_actions=actions, seed=3)

        # Now we have to test the detect-random logic, which doesn't pick up
        # until after 26 turns.  So we need a big sample.
        actions = [(C, D), (D, D), (D, D), (D, D), (D, D), (D, C), (C, C),
                   (C, D), (C, C), (D, D), (D, C), (C, C), (C, D), (D, D),
                   (C, D), (D, D), (D, C), (C, C), (D, C), (C, C), (C, D),
                   (D, D), (D, C), (C, D), (D, C), (C, C), (C, D),
                    # Success detect random opponent for remaining turns.
                   (D, D), (D, D), (D, D), (D, C), (D, D), (D, C), (D, D),
                   (D, C), (D, D), (D, C), (D, C), (D, D), (D, D), (D, C),
                   (D, C), (D, C), (D, C), (D, D), (D, C), (D, C), (D, C),
                   (D, C), (D, D)]
        self.versus_test(axelrod.Random(0.5), expected_actions=actions, seed=10)


class TestBorufsen(TestPlayer):
    name = "Borufsen"
    player = axelrod.Borufsen
    expected_classifier = {
        'memory_depth': float('inf'),
        'stochastic': False,
        'makes_use_of': set(),
        'long_run_time': False,
        'inspects_source': False,
        'manipulates_source': False,
        'manipulates_state': False
    }

    def test_strategy(self):
        actions = [(C, C)] * 100  # Cooperate forever
        self.versus_test(axelrod.Cooperator(), expected_actions=actions)

        # Tries to cooperate every third time until detecting defective
        actions = [(C, D), (D, D), (D, D), (D, D)] * 6 + \
                    [(C, D), (D, D)] + [(D, D)] * 100
        self.versus_test(axelrod.Defector(), expected_actions=actions)

        # Alternates with additional coop, every sixth turn
        # Won't be labeled as random, since 2/3 of opponent's C follow
        # player's C
        # `flip_next_defect` will get set on the sixth turn, which changes the
        # seventh action
        # Note that the first two turns of each period of six aren't
        #  marked as echoes, and the third isn't marked that way until the
        # fourth turn.
        actions = [(C, C), (C, D), (D, C), (C, D), (D, C), (C, D)] * 20
        self.versus_test(axelrod.Alternator(), expected_actions=actions)

        # Basically does tit-for-tat against Win-Shift, Lose-Stay D
        # After 26 turns, will detect random since half of opponent's C follow
        # Cs
        # Coming out of it, there will be new pattern.  Then random is detected
        # again.
        actions = [(C, D), (D, C), (C, C)] * 8 + \
                    [(C, D), (D, C)] + [(D, C)] * 25 + \
                    [(D, C)] + [(C, C), (C, D), (D, C)] * 8 + \
                    [(D, C)] * 25
        self.versus_test(axelrod.WinShiftLoseStay(D), expected_actions=actions)


class TestCave(TestPlayer):
    name = "Cave"
    player = axelrod.Cave
    expected_classifier = {
        'memory_depth': float('inf'),
        'stochastic': True,
        'makes_use_of': set(),
        'long_run_time': False,
        'inspects_source': False,
        'manipulates_source': False,
        'manipulates_state': False
    }

    def test_strategy(self):
        actions = [(C, C)] * 100
        self.versus_test(axelrod.Cooperator(), expected_actions=actions)

        # It will take until turn 18 to respond decide to repond D->D
        actions = [(C, D)]
        actions += [(C, D), (D, D), (D, D), (C, D), (C, D), (C, D), (D, D),
                    (D, D), (C, D), (C, D), (D, D), (C, D), (D, D), (C, D),
                    (C, D), (D, D), (C, D)] # Randomly choose
        actions += [(D, D)] * 30 # Defect
        self.versus_test(axelrod.Defector(), expected_actions=actions, seed=1)

        # Highly-defective opponent
        # It will take until turn 20 to respond decide to repond D to C
        opponent_actions = [D] * 17 + [C, C, C, C]
        almost_defector = axelrod.MockPlayer(actions=opponent_actions)

        actions = [(C, D)]
        actions += [(C, D), (D, D), (D, D), (C, D), (C, D), (C, D), (D, D),
                    (D, D), (C, D), (C, D), (D, D), (C, D), (D, D), (C, D),
                    (C, D), (D, D), (C, C)] # Randomly choose
        actions += [(C, C)] # Coop for a minute
        actions += [(D, C), (D, C)]
        self.versus_test(almost_defector, expected_actions=actions, seed=1)

        #Here it will take until turn 40 to detect random and defect
        actions = [(C, C)]
        actions += [(C, D), (D, C), (C, D), (D, C), (C, D), (C, C), (C, D),
                    (C, C), (C, D), (D, C), (C, D), (D, C), (C, D), (D, C),
                    (C, D), (C, C), (C, D), (D, C), (C, D), (D, C), (C, D),
                    (D, C), (C, D), (C, C), (C, D), (C, C), (C, D), (C, C),
                    (C, D), (D, C), (C, D), (D, C), (C, D), (D, C), (C, D)] #Randomly choose
        actions += [(D, C), (C, D), (D, C)] # 17 D have come, so tit for tat for a while
        actions += [(D, D), (D, C)] * 100 # Random finally detected
        self.versus_test(axelrod.Alternator(), expected_actions=actions, seed=2)


class TestWmAdams(TestPlayer):
    name = "WmAdams"
    player = axelrod.WmAdams
    expected_classifier = {
        'memory_depth': float('inf'),
        'stochastic': True,
        'makes_use_of': set(),
        'long_run_time': False,
        'inspects_source': False,
        'manipulates_source': False,
        'manipulates_state': False
    }

    def test_strategy(self):
        actions = [(C, C)] * 100  # Cooperate forever
        self.versus_test(axelrod.Cooperator(), expected_actions=actions)

        # Will ignore the first four defects
        opponent_actions = [D] * 4 + [C] * 100
        defect_four = axelrod.MockPlayer(actions=opponent_actions)
        actions = [(C, D)] * 4 + [(C, C)] * 100
        self.versus_test(defect_four, expected_actions=actions)

        actions = [(C, D), (C, D), (C, D), (C, D), (C, D), (D, D), (C, D),
                   (C, D), (D, D), (C, D), (D, D), (C, D), (D, D), (D, D),
                   (D, D), (D, D)]
        self.versus_test(axelrod.Defector(), expected_actions=actions, seed=1)
        actions = [(C, D), (C, D), (C, D), (C, D), (C, D), (D, D), (C, D),
                   (C, D), (D, D), (C, D), (D, D), (D, D), (D, D), (C, D),
                   (D, D), (D, D)]
        self.versus_test(axelrod.Defector(), expected_actions=actions, seed=2)

        # After responding to the 11th D (counted as 10 D), just start cooperating
        opponent_actions = [D] * 11 + [C] * 100
        changed_man = axelrod.MockPlayer(actions=opponent_actions)
        actions = [(C, D), (C, D), (C, D), (C, D), (C, D), (D, D), (C, D),
                   (C, D), (D, D), (C, D), (D, D), (C, C)]
        actions += [(C, C)] * 99
        self.versus_test(changed_man, expected_actions=actions, seed=1)


class TestGraaskampKatzen(TestPlayer):
    name = "GraaskampKatzen"
    player = axelrod.GraaskampKatzen
    expected_classifier = {
        'memory_depth': float('inf'),
        'stochastic': False,
        'makes_use_of': set(["game"]),
        'long_run_time': False,
        'inspects_source': False,
        'manipulates_source': False,
        'manipulates_state': False
    }

    def test_strategy(self):
        actions = [(C, C)] * 100  # Cooperate forever
        self.versus_test(axelrod.Cooperator(), expected_actions=actions)

        # GK does not great against
        opponent_actions = [C, D, D] * 100
        GK_Foil = axelrod.MockPlayer(actions=opponent_actions)
        actions = [(C, C), (C, D), (D, D)]
        actions += [(D, C), (C, D), (D, D)] * 2
        actions += [(D, C)]
        actions += [(D, D), (D, D), (D, C)] * 20 # Defect here on
        self.versus_test(GK_Foil, expected_actions=actions)

        # Fail on second checkpoint
        opponent_actions = [C] * 10 + [C, D, D] * 100
        Delayed_GK_Foil = axelrod.MockPlayer(actions=opponent_actions)
        actions = [(C, C)] * 10
        actions += [(C, C), (C, D), (D, D)]
        actions += [(D, C), (C, D), (D, D)] * 2
        actions += [(D, C)]
        actions += [(D, D), (D, D), (D, C)] * 20 # Defect here on
        self.versus_test(Delayed_GK_Foil, expected_actions=actions)


class TestWeiner(TestPlayer):
    name = "Weiner"
    player = axelrod.Weiner
    expected_classifier = {
        'memory_depth': float('inf'),
        'stochastic': False,
        'makes_use_of': set(),
        'long_run_time': False,
        'inspects_source': False,
        'manipulates_source': False,
        'manipulates_state': False
    }

    def test_strategy(self):
        actions = [(C, C)] * 100  # Cooperate forever
        self.versus_test(axelrod.Cooperator(), expected_actions=actions)

        actions = [(C, C)]
        actions += [(C, D), (D, C)] # Tit-for-Tat
        # Opponent's last move was a C with 1 D between
        actions += [(C, D)] # Tit-for-Tat. Raise forgiveness flag.
        actions += [(C, C)] # Tit-for-Tat. Use forgiveness flag.
        # Opponent's last move was a C, but defect_padding counted as 0.
        actions += [(C, D), (D, C)] # Tit-for-Tat
        # Opponent's last move was a C with 1 D between
        actions += [(C, D)] # Tit-for-Tat. Raise forgiveness flag.
        actions += [(D, C)] # Tit-for-Tat. Try forgiveness flag.
        # This time grudge=20, so the forgiveness flag doesn't work.
        actions += [(C, D)] # Tit-for-Tat.
        # This is the 5th opponent defect, won't be counted for 2 turns
        actions += [(D, C)] # Tit-for-Tat.
        actions += [(D, D), (D, C)] * 100 # Defect now on.
        self.versus_test(axelrod.Alternator(), expected_actions=actions)

        # Build an opponent that will cause a wasted flag.
        opponent_actions = [C, D, C, C, C, C, D, D]
        Flag_Waster_1 = axelrod.MockPlayer(actions=opponent_actions)
        actions = [(C, C), (C, D), (D, C)]
        actions += [(C, C)] # Raise flag, like in Alternator
        actions += [(C, C)] # Use flag, but don't change outcome
        actions += [(C, C)]
        actions += [(C, D)] # Don't raise flag
        actions += [(D, D)] # Don't use flag
        self.versus_test(Flag_Waster_1, expected_actions=actions)

        # Demonstrate that grudge is not incremented on wasted flag.
        opponent_actions = [C, D, C, C, C, C, D, C, D, C]
        Flag_Waster_2 = axelrod.MockPlayer(actions=opponent_actions)
        actions = [(C, C), (C, D), (D, C)]
        actions += [(C, C)] # Raise flag, like in Alternator
        actions += [(C, C)] # Use flag, but don't change outcome
        actions += [(C, C), (C, D), (D, C)]
        actions += [(C, D)] # Raise flag
        actions += [(C, C)] # Use flag to change outcome
        self.versus_test(Flag_Waster_2, expected_actions=actions)

        # Show grudge passing over time
        opponent_actions = [C, D, C, D, C] + [C] * 11 + [C, D, C, D, C]
        Time_Passer = axelrod.MockPlayer(actions=opponent_actions)
        actions = [(C, C), (C, D), (D, C)]
        actions += [(C, D)] # Raise flag
        actions += [(C, C)] # Use flag to change outcome
        actions += [(C, C)] * 11
        actions += [(C, C), (C, D), (D, C)]
        actions += [(C, D)] # Raise flag
        actions += [(C, C)] # Use flag to change outcome
        self.versus_test(Time_Passer, expected_actions=actions)


class TestHarrington(TestPlayer):
    name = "Harrington"
    player = axelrod.Harrington
    expected_classifier = {
        'memory_depth': float('inf'),
        'stochastic': True,
        'makes_use_of': set(),
        'long_run_time': False,
        'inspects_source': False,
        'manipulates_source': False,
        'manipulates_state': False
    }

    def test_strategy(self):
        # Build an opponent that will cooperate the first 36 turns and
        # defect on the 37th turn
        opponent_actions = [C] * 36 + [D] + [C] * 100
        Defect37 = axelrod.MockPlayer(actions=opponent_actions)
        # Activate the Fair-weather flag
        actions = [(C, C)] * 36 + [(D, D)] + [(C, C)] * 100
        self.versus_test(Defect37, expected_actions=actions, attrs={"mode": "Fair-weather"})

        # Defect on 37th turn to activate Fair-weather, then later defect to
        # exit Fair-weather
        opponent_actions = [C] * 36 + [D] + [C] * 100 + [D] + [C] * 4
        Defect37_big = axelrod.MockPlayer(actions=opponent_actions)
        actions = [(C, C)] * 36 + [(D, D)] + [(C, C)] * 100
        actions += [(C, D)]
        #Immediately exit Fair-weather
        actions += [(D, C), (C, C), (D, C), (C, C)]
        self.versus_test(Defect37_big, expected_actions=actions, seed=2, attrs={"mode": "Normal"})
        actions = [(C, C)] * 36 + [(D, D)] + [(C, C)] * 100
        actions += [(C, D)]
        #Immediately exit Fair-weather
        actions += [(D, C), (C, C), (C, C), (C, C)]
        self.versus_test(Defect37_big, expected_actions=actions, seed=1, attrs={"mode": "Normal"})

        # Opponent defects on 1st turn
        opponent_actions = [D] + [C] * 46
        Defect1 = axelrod.MockPlayer(actions=opponent_actions)
        # Tit-for-Tat on the first, but no streaks, no Fair-weather flag.
        actions = [(C, D), (D, C)] + [(C, C)] * 34 + [(D, C)]
        # Two cooperations scheduled after the 37-turn defection
        actions += [(C, C)] * 2
        # TFT twice, then random number yields a DCC combo.
        actions += [(C, C)] * 2
        actions += [(D, C), (C, C), (C, C)]
        # Don't draw next random number until now.  Again DCC.
        actions += [(D, C), (C, C), (C, C)]
        self.versus_test(Defect1, expected_actions=actions, seed=2)

        # Defection on turn 37 by opponent doesn't have an effect here
        opponent_actions = [D] + [C] * 35 + [D] + [C] * 10
        Defect1_37 = axelrod.MockPlayer(actions=opponent_actions)
        actions = [(C, D), (D, C)] + [(C, C)] * 34 + [(D, D)]
        actions += [(C, C)] * 2
        actions += [(C, C)] * 2
        actions += [(D, C), (C, C), (C, C)]
        actions += [(D, C), (C, C), (C, C)]
        self.versus_test(Defect1_37, expected_actions=actions, seed=2)

        # However a defect on turn 38 would be considered a burn.
        opponent_actions = [D] + [C] * 36 + [D] + [C] * 9
        Defect1_38 = axelrod.MockPlayer(actions=opponent_actions)
        # Tit-for-Tat on the first, but no streaks, no Fair-weather flag.
        actions = [(C, D), (D, C)] + [(C, C)] * 34 + [(D, C)]
        # Two cooperations scheduled after the 37-turn defection
        actions += [(C, D), (C, C)]
        # TFT from then on, since burned
        actions += [(C, C)] * 8
        self.versus_test(Defect1_38, expected_actions=actions, seed=2, attrs={"burned": True})

        # Use alternator to test parity flags.
        actions = [(C, C), (C, D)]
        # Even streak is set to 2, one for the opponent's defect and one for
        # our defect.
        actions += [(D, C)]
        actions += [(C, D)]
        # Even streak is increased two more.
        actions += [(D, C)]
        actions += [(C, D)]
        # Opponent's defect increments even streak to 5, so we cooperate.
        actions += [(C, C)]
        actions += [(C, D), (D, C), (C, D), (D, C), (C, D)]
        # Another 5 streak
        actions += [(C, C)]
        # Repeat
        actions += [(C, D), (D, C), (C, D), (D, C), (C, D), (C, C)] * 3
        # Repeat.  Notice that the last turn is the 37th move, but we do not
        # defect.
        actions += [(C, D), (D, C), (C, D), (D, C), (C, D), (C, C)]
        self.versus_test(axelrod.Alternator(), expected_actions=actions)

        # Test for parity limit shortening.
        opponent_actions = [D, C] * 1000
        AsyncAlternator = axelrod.MockPlayer(actions=opponent_actions)
        actions = [(C, D), (D, C), (C, D), (D, C), (C, D), (C, C)] * 6
        # Defect on 37th move
        actions += [(D, D)]
        actions += [(C, C)]
        # This triggers the burned flag.  We should just Tit-for-Tat from here.
        actions += [(C, D)]
        actions += [(D, C), (C, D), (D, C), (C, D), (C, C)]
        # This is the seventh time we've hit the limit.  So do it once more.
        actions += [(C, D), (D, C), (C, D), (D, C), (C, D), (C, C)]
        # Now hit the limit sooner
        actions += [(C, D), (D, C), (C, D), (C, C)] * 5
        self.versus_test(AsyncAlternator, expected_actions=actions, attrs={"parity_limit": 3})

        # Use a Defector to test the 20-defect streak
        actions = [(C, D), (D, D), (D, D), (D, D), (D, D)]
        # Now the two parity flags are used
        actions += [(C, D), (C, D)]
        # Repeat
        actions += [(D, D), (D, D), (D, D), (D, D), (C, D), (C, D)] * 2
        actions += [(D, D), (D, D)]
        # 20 D have passed (first isn't record)
        actions += [(D, D)] * 100
        # The defect streak will always be detected from here on, because it
        # doesn't reset.  This logic comes before parity streaks or the turn-
        # based logic.
        self.versus_test(axelrod.Defector(), expected_actions=actions, attrs={"recorded_defects": 119})

        # Detect random
        expected_actions = [(C, D), (D, C), (C, D), (D, C), (C, D), (C, D), (D, D),
                   (D, C), (C, D), (D, C), (C, C), (C, D), (D, D), (D, C),
                   (C, D), (D, D), (D, C), (C, C), (C, D), (D, C), (C, D),
                   (D, D), (D, C), (C, D), (D, D), (D, D), (C, D), (D, C),
                   (C, C)]
        # Enter defect mode.
        expected_actions += [(D, C)]
        random.seed(10)
        player = self.player()
        match = axelrod.Match((player, axelrod.Random()), turns=len(expected_actions))
        # The history matrix will be [[0, 2], [5, 6], [3, 6], [4, 2]]
        actions = match.play()
<<<<<<< HEAD
        self.assertEqual(actions, expected_actions)  # Just to be consistant with the current test.
=======
        self.assertEqual(actions, expected_actions)
>>>>>>> 34021560
        self.assertAlmostEqual(player.calculate_chi_squared(len(expected_actions)), 2.395, places=3)

        # Come back out of defect mode
        opponent_actions = [D, C, D, C, D, D, D, C, D, C, C, D, D, C, D, D, C,
                            C, D, C, D, D, C, D, D, D, D, C, C, C]
        opponent_actions += [D] * 16
        Rand_Then_Def = axelrod.MockPlayer(actions=opponent_actions)
        actions = [(C, D), (D, C), (C, D), (D, C), (C, D), (C, D), (D, D),
                   (D, C), (C, D), (D, C), (C, C), (C, D), (D, D), (D, C),
                   (C, D), (D, D), (D, C), (C, C), (C, D), (D, C), (C, D),
                   (D, D), (D, C), (C, D), (D, D), (D, D), (C, D), (D, C),
                   (C, C)]
        actions += [(D, C)]
        # Enter defect mode.
        actions += [(D, D)] * 14
        # Mutual defect for a while, then exit Defect mode with two coops
        actions += [(C, D)] * 2
        self.versus_test(Rand_Then_Def, expected_actions=actions, seed=10,
<<<<<<< HEAD
                        attrs={"mode": "Normal", "was_defective": True})


class TestMoreTidemanAndChieruzzi(TestPlayer):
    name = 'More Tideman and Chieruzzi'
    player = axelrod.MoreTidemanAndChieruzzi
    expected_classifier = {
        'memory_depth': float('inf'),
        'stochastic': False,
        'makes_use_of': {"game"},
        'long_run_time': False,
        'inspects_source': False,
        'manipulates_source': False,
        'manipulates_state': False
    }

    def test_strategy(self):
        actions = [(C, C)] * 100
        self.versus_test(axelrod.Cooperator(), expected_actions=actions)

        actions = [(C, D)] + [(D, D)] * 8
        self.versus_test(axelrod.Defector(), expected_actions=actions, attrs={"score_to_beat_inc": 5})

        actions = [(C, D)] + [(D, D)] * 8
        # On tenth turn, try a fresh start
        actions += [(C, D), (C, D)] + [(D, D)] * 2
        self.versus_test(axelrod.Defector(), expected_actions=actions, attrs={"last_fresh_start": 11})

        actions = [(C, C), (C, D)]
        # Scores and score_to_beat variables are a turn behind
        self.versus_test(axelrod.Alternator(), expected_actions=actions,
                         attrs={"current_score": 3, "opponent_score": 3, "score_to_beat": 0, "score_to_beat_inc": 0})
        actions += [(D, C), (C, D)]
        self.versus_test(axelrod.Alternator(), expected_actions=actions,
                         attrs={"current_score": 8, "opponent_score": 8, "score_to_beat": 0, "score_to_beat_inc": 5})
        actions += [(D, C), (D, D)]
        self.versus_test(axelrod.Alternator(), expected_actions=actions,
                         attrs={"current_score": 13, "opponent_score": 13, "score_to_beat": 5, "score_to_beat_inc": 10})
        actions += [(D, C), (D, D)]
        self.versus_test(axelrod.Alternator(), expected_actions=actions,
                         attrs={"current_score": 19, "opponent_score": 14, "score_to_beat": 15, "score_to_beat_inc": 15})
        actions += [(D, C), (D, D)]
        self.versus_test(axelrod.Alternator(), expected_actions=actions,
                         attrs={"current_score": 25, "opponent_score": 15, "score_to_beat": 30, "score_to_beat_inc": 20})

        # Build an opponent who will cause us to consider a Fresh Start, but
        # will fail the binomial test.
        opponent_actions = [C] * 5 + [D] * 5
        C5D5_Player = axelrod.MockPlayer(actions=opponent_actions)
        actions = [(C, C)] * 5 + [(C, D)] + [(D, D)] * 3
        actions += [(D, D)] # No Defection here means no Fresh Start.
        self.versus_test(C5D5_Player, expected_actions=actions)
=======
                        attrs={"mode": "Normal", "was_defective": True})
>>>>>>> 34021560
<|MERGE_RESOLUTION|>--- conflicted
+++ resolved
@@ -834,11 +834,7 @@
         match = axelrod.Match((player, axelrod.Random()), turns=len(expected_actions))
         # The history matrix will be [[0, 2], [5, 6], [3, 6], [4, 2]]
         actions = match.play()
-<<<<<<< HEAD
-        self.assertEqual(actions, expected_actions)  # Just to be consistant with the current test.
-=======
         self.assertEqual(actions, expected_actions)
->>>>>>> 34021560
         self.assertAlmostEqual(player.calculate_chi_squared(len(expected_actions)), 2.395, places=3)
 
         # Come back out of defect mode
@@ -857,7 +853,6 @@
         # Mutual defect for a while, then exit Defect mode with two coops
         actions += [(C, D)] * 2
         self.versus_test(Rand_Then_Def, expected_actions=actions, seed=10,
-<<<<<<< HEAD
                         attrs={"mode": "Normal", "was_defective": True})
 
 
@@ -910,6 +905,3 @@
         actions = [(C, C)] * 5 + [(C, D)] + [(D, D)] * 3
         actions += [(D, D)] # No Defection here means no Fresh Start.
         self.versus_test(C5D5_Player, expected_actions=actions)
-=======
-                        attrs={"mode": "Normal", "was_defective": True})
->>>>>>> 34021560
